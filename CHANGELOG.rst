Changelog
---------

master
------

<<<<<<< HEAD
v1.6.4
------

(`#101 <https://github.com/OMS-NetZero/FAIR/pull/101>`_) Add the SSP emissions scenarios as a module interface, like RCPs

v1.6.3
------

(`#94 <https://github.com/OMS-NetZero/FAIR/pull/94>`_) Enable restarts with Geoffroy temperature function and GIR carbon cycle

v1.6.2
------

(`#99 <https://github.com/OMS-NetZero/FAIR/pull/99>`_) Add option to use ozone forcing dependent on N2O concentrations

v1.6.1
------
=======
(`#95 <https://github.com/OMS-NetZero/FAIR/pull/95>`_) Put oxidised methane in the correct place
>>>>>>> dd538132

(`#87 <https://github.com/OMS-NetZero/FAIR/pull/87>`_) Add Geoffroy temperature and prescribed forcing to inverse

(`#84 <https://github.com/OMS-NetZero/FAIR/pull/84>`_) Fix concentration-driven runs for 45-species FaIR

(`#83 <https://github.com/OMS-NetZero/FAIR/pull/83>`_) Support scmdata >= 0.7.1

earlier
-------

(`#82 <https://github.com/OMS-NetZero/FAIR/pull/82>`_) Expand AR6 forcing diagnostics to get aerosol direct forcing by species

(`#78 <https://github.com/OMS-NetZero/FAIR/pull/78>`_) Optimise ``fair.tools.scmdf.scmdf_to_emissions`` a bit

(`#77 <https://github.com/OMS-NetZero/FAIR/pull/77>`_) Fixed ``fair.tools.scmdf.scmdf_to_emissions``

(`#76 <https://github.com/OMS-NetZero/FAIR/pull/76>`_) Added in the GIR carbon cycle as an option and ScmDataFrame reader, required for openscm-runner and iiasa-climate-assessment

(`#69 <https://github.com/OMS-NetZero/FAIR/pull/69>`_) Added in switch to directly specify tropospheric ozone forcing time series and added in AR6 radiative efficiencies, lifetimes and molecular weights

(`#68 <https://github.com/OMS-NetZero/FAIR/pull/68>`_) Attempting to infill CFCs before 1765 raises ValueError

(`#62 <https://github.com/OMS-NetZero/FAIR/pull/62>`_) Add inverse carbon cycle to diagnose emissions from concentrations

(`#60 <https://github.com/OMS-NetZero/FAIR/pull/60>`_) Refactor carbon cycle into separate function

(`#4 <https://github.com/OMS-NetZero/FAIR/issues/4>`_) Make ``iirf_h`` a keyword parameter

(`#57 <https://github.com/OMS-NetZero/FAIR/pull/57>`_) Update to the ensemble generator to use the variance of the input data rather than the standard deviation

(`#52 <https://github.com/OMS-NetZero/FAIR/pull/52>`_) Fixed bug that didn't pick up first year of CO2 concentrations and radiative forcing after restart_in. Changed internal book-keeping of CO2 concentrations to be absolute, rather than anomaly from pre-industrial, to be consistent with other GHGs.

(`#49 <https://github.com/OMS-NetZero/FAIR/issues/49>`_) Change name of model to FaIR in docs, README and example notebooks

(`#47 <https://github.com/OMS-NetZero/FAIR/pull/47>`_) Remove ``requirements.txt`` and add ``.readthedocs.yml`` to put install requirements all in one place<|MERGE_RESOLUTION|>--- conflicted
+++ resolved
@@ -4,9 +4,10 @@
 master
 ------
 
-<<<<<<< HEAD
 v1.6.4
 ------
+
+(`#106 <https://github.com/OMS-NetZero/FAIR/pull/106>`_) Put oxidised methane in the correct place
 
 (`#101 <https://github.com/OMS-NetZero/FAIR/pull/101>`_) Add the SSP emissions scenarios as a module interface, like RCPs
 
@@ -22,9 +23,6 @@
 
 v1.6.1
 ------
-=======
-(`#95 <https://github.com/OMS-NetZero/FAIR/pull/95>`_) Put oxidised methane in the correct place
->>>>>>> dd538132
 
 (`#87 <https://github.com/OMS-NetZero/FAIR/pull/87>`_) Add Geoffroy temperature and prescribed forcing to inverse
 
