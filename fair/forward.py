--- conflicted
+++ resolved
@@ -364,6 +364,7 @@
     C_0 = np.copy(C_pi)
     if emissions_driven:
         C = np.zeros((nt, ngas))
+        total_co2_added = np.zeros(nt)
         R_i = np.zeros(carbon_boxes_shape)
 
     if temperature_function!='Millar':
@@ -388,7 +389,6 @@
         time_scale_sf = restart_in[4]
 
         if useMultigas:
-            emissions0 = np.sum(emissions[0, 1:3])
             C_minus1 = restart_in[5]
             co2_minus1 = C_minus1[0]
             emissions_minus1 = restart_in[6]
@@ -400,7 +400,8 @@
               (1.0 - np.exp(-1.0/lifetimes[1])) *
               (molwt.C/molwt.CH4 * 0.001 * oxCH4_frac * fossilCH4_frac[0]))
             oxidised_CH4 = np.max((oxidised_CH4, 0))
-            R_minus1 += oxidised_CH4
+            total_co2_added[0] = np.sum(emissions[0, 1:3]) + oxidised_CH4
+            emissions0 = total_co2_added[0]
 
             # b. methane
             C[0, 1] = emis_to_conc(
@@ -477,7 +478,7 @@
         # numerical method
         if emissions_driven:
             if useMultigas:
-                R_i[0,:] = a * (np.sum(emissions[0,1:3])) / ppm_gtc
+                R_i[0,:] = a * total_co2_added[0] / ppm_gtc
                 C[0,1:] = C_0[1:]
             else:
                 R_i[0,:] = a * emissions[0,np.newaxis] / ppm_gtc
@@ -705,13 +706,14 @@
             if useMultigas:
                 # Calculate concentrations
                 # a. CARBON DIOXIDE
-                # Firstly add any oxidised methane from last year to the CO2
-                # pool
+                # Firstly calculate the oxidised methane from last year
                 oxidised_CH4 = ((C[t-1,1]-C_pi[1]) *
                   (1.0 - np.exp(-1.0/lifetimes[1])) * 
                   (molwt.C/molwt.CH4 * 0.001 * oxCH4_frac * fossilCH4_frac[t]) *
                   emis2conc[1])
-                oxidised_CH4 = np.max((oxidised_CH4, 0)) 
+                oxidised_CH4 = np.max((oxidised_CH4, 0))
+                # and add it to the CO2 emissions for this year
+                total_co2_added[t] = np.sum(emissions[t, 1:3]) + oxidised_CH4
 
                 if gir_carbon_cycle:
                     time_scale_sf = calculate_alpha(
@@ -721,7 +723,7 @@
                         r0, rc, rt, g0, g1)
                     C[t,0], R_i[t,:], airborne_emissions[t] = step_concentration(
                         R_i[t-1,:],
-                        np.sum(emissions[t-1,1:3]) + oxidised_CH4,
+                        total_co2_added[t-1],
                         time_scale_sf,
                         a,
                         tau,
@@ -731,7 +733,7 @@
                     if t == 1 and not restart_in:
                         time_scale_sf = 0.16
                     C[t,0], C_acc[t], R_i[t,:], time_scale_sf = carbon_cycle(
-                      np.sum(emissions[t-1,1:3]) + oxidised_CH4,
+                      total_co2_added[t-1],
                       C_acc[t-1],
                       T[t-1],
                       r0,
@@ -745,7 +747,7 @@
                       R_i[t-1,:],
                       C_pi[0],
                       C[t-1,0],
-                      np.sum(emissions[t,1:3])
+                      total_co2_added[t],
                     )
 
                 # b. METHANE
@@ -849,11 +851,7 @@
                         r0, rc, rt, g0, g1)
                     C[t,0], R_i[t,:], airborne_emissions[t] = step_concentration(
                         R_i[t-1,:],
-<<<<<<< HEAD
                         emissions[t-1],
-=======
-                        emissions[t-1] + oxidised_CH4,
->>>>>>> dd538132
                         time_scale_sf,
                         a,
                         tau,
@@ -1001,7 +999,7 @@
 
     if restart_out:
         if useMultigas:
-            E_minus1 = np.sum(emissions[-1, 1:3])
+            E_minus1 = np.sum(emissions[-1, 1:3]) + oxidised_CH4
             if restart_in:
                 cumulative_land_co2 += np.sum((emissions - E_pi)[:, 2])
             else:
